#![allow(dead_code, unused)]
extern crate num_bigint;

use std::time::SystemTime;
use std::net::SocketAddr;

use self::num_bigint::BigInt;
use utils::crypto::identity::{PublicKey, Signature};
use utils::crypto::dh::{Salt, DhPublicKey};
use utils::crypto::sym_encrypt::SymmetricKey;
use utils::crypto::uuid::Uuid;
use utils::crypto::rand_values::RandValue;


// Helper structs
// --------------

<<<<<<< HEAD
=======
pub const INDEXING_PROVIDER_STATE_HASH_LEN: usize = 32;
pub const RECEIPT_RESPONSE_HASH_LEN: usize = 32;
pub const INDEXING_PROVIDER_ID_LEN: usize = 16;
pub const INVOICE_ID_LEN: usize = 32;

// A hash of a full link in an indexing provider chain
#[derive(Debug, Eq, PartialEq, Clone)]
pub struct IndexingProviderStateHash([u8; INDEXING_PROVIDER_STATE_HASH_LEN]);

impl IndexingProviderStateHash {
    pub fn from_bytes<T>(t: &T) -> Result<Self, ()>
        where T: AsRef<[u8]>
    {
        let in_bytes = t.as_ref();

        if in_bytes.len() != INDEXING_PROVIDER_STATE_HASH_LEN {
            Err(())
        } else {
            let mut state_hash_bytes = [0; INDEXING_PROVIDER_STATE_HASH_LEN];
            state_hash_bytes.clone_from_slice(in_bytes);
            Ok(IndexingProviderStateHash(state_hash_bytes))
        }
    }

    #[inline]
    pub fn as_bytes(&self) -> &[u8] {
        self.as_ref()
    }
}

impl AsRef<[u8]> for IndexingProviderStateHash {
    #[inline]
    fn as_ref(&self) -> &[u8] {
        self.0.as_ref()
    }
}

// The Id of an indexing provider.
#[derive(Debug, Eq, PartialEq, Clone, Hash)]
pub struct IndexingProviderId([u8; INDEXING_PROVIDER_ID_LEN]);

/// The Id number of an invoice. An invoice is used during payment through the Funder. 
/// It is chosen by the sender of funds. The invoice id then shows up in the receipt for the
/// payment.
struct InvoiceId([u8; INVOICE_ID_LEN]);

/// A hash of:
/// = sha512/256(requestId || 
///       sha512/256(nodeIdPath) || 
///       mediatorPaymentProposal)
/// Used inside SendFundsReceipt
struct ReceiptResponseHash([u8; RECEIPT_RESPONSE_HASH_LEN]);

impl IndexingProviderId {
    pub fn from_bytes<T>(t: &T) -> Result<Self, ()>
        where T: AsRef<[u8]>
    {
        let in_bytes = t.as_ref();

        if in_bytes.len() != INDEXING_PROVIDER_ID_LEN {
            Err(())
        } else {
            let mut provider_id_bytes = [0; INDEXING_PROVIDER_ID_LEN];
            provider_id_bytes.clone_from_slice(in_bytes);
            Ok(IndexingProviderId(provider_id_bytes))
        }
    }

    #[inline]
    pub fn as_bytes(&self) -> &[u8] {
        self.as_ref()
    }
}

impl AsRef<[u8]> for IndexingProviderId {
    #[inline]
    fn as_ref(&self) -> &[u8] {
        self.0.as_ref()
    }
}

#[derive(Clone, Debug)]
pub struct ChannelerAddress {
    pub socket_addr: Option<SocketAddr>,
    pub neighbor_public_key: PublicKey,
}

#[derive(Clone, Debug)]
pub struct ChannelerNeighborInfo {
    pub neighbor_address: ChannelerAddress,
    pub max_channels: u32,  // Maximum amount of token channels
}

pub struct NeighborInfo {
    neighbor_public_key: PublicKey,
    neighbor_address: ChannelerAddress,
    max_channels: u32,              // Maximum amount of token channels
    wanted_remote_max_debt: u64,    
}


#[derive(Debug, Eq, PartialEq, Clone)]
pub struct NeighborsRoute {
    pub public_keys: Vec<PublicKey>,
}

#[derive(Debug, Eq, PartialEq, Clone)]
pub struct FriendsRouteWithCapacity {
    pub public_keys: Vec<PublicKey>,
    // How much credit can we push through this route?
    pub capacity: u64,
}



// Channeler to Networker
// ----------------------

pub struct ChannelOpened {
    pub remote_public_key: PublicKey, // Public key of remote side
    pub locally_initialized: bool, // Was this channel initiated by this end.
}

pub struct ChannelClosed {
    pub remote_public_key: PublicKey,
}

pub struct ChannelMessageReceived {
    pub remote_public_key: PublicKey,
    pub message_content: Vec<u8>,
}

pub enum ChannelerToNetworker {
    ChannelOpened(ChannelOpened),
    ChannelClosed(ChannelClosed),
    ChannelMessageReceived(ChannelMessageReceived),
}


>>>>>>> 6debd860
// Networker to Channeler
// ----------------------


// Networker interface
// -------------------

/// The result of attempting to send a message to a remote Networker.
pub enum SendMessageResult {
    Success(Vec<u8>),
    Failure,
}

/// Destination port for the packet.
/// The destination port is used by the destination Networker to know where to forward the received
/// message.
pub enum DestPort {
    Funder,
    IndexerClient,
    AppManager(u32),
}

/// Component -> Networker
pub struct RequestSendMessage {
    request_id: Uuid,
    route: NeighborsRoute,
    dest_port: DestPort,
    request_data: Vec<u8>,
    max_response_len: u32,
    processing_fee_proposal: u64,
    half_credits_per_byte_proposal: u32,
}

/// Networker -> Component
pub struct ResponseSendMessage {
    request_id: Uuid,
    result: SendMessageResult,
}

/// Networker -> Component
pub struct MessageReceived {
    request_id: Uuid,
    route: NeighborsRoute, // sender_public_key is the first public key on the NeighborsRoute
    request_data: Vec<u8>,
    max_response_len: u32,
    processing_fee_proposal: u64,
    half_credits_per_byte_proposal: u32,
}

/// Component -> Networker
pub struct RespondMessageReceived {
    request_id: Uuid,
    response_data: Vec<u8>,
}

/// Component -> Networker
pub struct DiscardMessageReceived {
    request_id: Uuid,
}


// Funder interface
// ----------------

struct FriendsRoute {
    public_keys: Vec<PublicKey>,
}

struct RequestSendFunds {
    request_id: Uid,
    route: FriendsRoute,
    invoice_id: InvoiceId,
    payment: u128,
}


/// A SendFundsReceipt is received if a RequestSendFunds is successful.
/// It can be used a proof of payment for a specific invoice_id.
struct SendFundsReceipt {
    response_hash: ReceiptResponseHash,
    // = sha512/256(requestId || 
    //       sha512/256(nodeIdPath) || 
    //       mediatorPaymentProposal)
    invoice_id: InvoiceId,
    payment: u128,
    rand_nonce: RandValue,
    signature: Signature,
    // Signature{key=recipientKey}(
    //   "FUND_SUCCESS" ||
    //   sha512/256(requestId || sha512/256(nodeIdPath) || mediatorPaymentProposal) ||
    //   invoiceId ||
    //   payment ||
    //   randNonce)
}

enum SendFundsResult {
    Success(SendFundsReceipt),
    Failure,
}

struct ResponseSendFunds {
    request_id: Uid,
    result: SendFundsResult,
}


// Indexer client to Networker
// ---------------------------

<<<<<<< HEAD
=======
#[derive(Debug, Eq, PartialEq, Clone)]
pub struct ResponseFriendsRoutes {
    pub routes: Vec<FriendsRouteWithCapacity>,
}

>>>>>>> 6debd860
pub enum IndexerClientToNetworker {
    RequestSendMessage(RequestSendMessage),
    ResponseFriendsRoutes(ResponseFriendsRoutes),
    ResponseMessageReceived(RespondMessageReceived),
    DiscardMessageReceived(DiscardMessageReceived),
}

// Networker to Indexer client
// ---------------------------

pub enum NetworkerToIndexerClient {
    ResponseSendMessage(ResponseSendMessage),
    MessageReceived(MessageReceived),
    RequestFriendsRoutes(RequestFriendsRoutes),
}


// Networker to App Manager
// ---------------------------
    
struct NeighborTokenChannelLoaded {
    channel_index: u32,
    local_max_debt: u64,
    remote_max_debt: u64,
    balance: i64,
}

struct NeighborLoaded {
    address: ChannelerAddress,
    max_channels: u32,
    wanted_remote_max_debt: u64,
    status: NeighborStatus,
    token_channels: Vec<NeighborTokenChannelLoaded>,
    // TODO: Should we use a map instead of a vector for token_channels?
}

<<<<<<< HEAD
enum NetworkerToAppManager {
    SendMessageRequestReceived {
        request_id: Uuid,
        source_node_public_key: PublicKey,
        request_content: Vec<u8>,
        max_response_length: u64,
        processing_fee: u64,
    },
    InvalidNeighborMoveToken {
        // TODO
    },
    NeighborsState {
        // TODO: Current state of neighbors.
=======
>>>>>>> 6debd860

enum NeighborTokenChannelEventInner {
    Open,
    Close,
    LocalMaxDebtChange(u64),    // Contains new local max debt
    RemoteMaxDebtChange(u64),   // Contains new remote max debt
    BalanceChange(i64),         // Contains new balance
    InconsistencyError(i64)     // Contains balance required for reset
}

struct NeighborTokenChannelEvent {
    channel_index: u32,
    event: NeighborTokenChannelEventInner,
}

enum NeighborEvent {
    NeighborLoaded(NeighborLoaded),
    TokenChannelEvent(NeighborTokenChannelEvent),
}


struct NeighborStateUpdate {
    neighbor_public_key: PublicKey,
    event: NeighborEvent,
}


enum NetworkerToAppManager {
    MessageReceived(MessageReceived),
    ResponseSendMessage(ResponseSendMessage),
    NeighborStateUpdate(NeighborStateUpdate),
}

// App Manager to Networker
// ---------------------------

enum NeighborStatus {
    Enabled,
    Disabled,
}

enum AppManagerToNetworker {
<<<<<<< HEAD
    RespondSendMessageRequest {
        request_id: Uuid,
        response_content: Vec<u8>,
    },
    DiscardSendMessageRequest {
        request_id: Uuid,
=======
    RequestSendMessage(RequestSendMessage),
    ResponseMessageReceived(RespondMessageReceived),
    DiscardMessageReceived(DiscardMessageReceived),
    SetNeighborWantedRemoteMaxDebt {
        neighbor_public_key: PublicKey,
        wanted_remote_max_debt: u64,
>>>>>>> 6debd860
    },
    ResetNeighborChannel {
        neighbor_public_key: PublicKey,
        channel_index: u32,
        // TODO: Should we add wanted parameters for the ChannelReset, 
        // or let the Networker use the last Inconsistency message information 
        // to perform Reset?
    },
    SetNeighborMaxChannels {
        neighbor_public_key: PublicKey,
        max_channels: u32,
    },
    AddNeighbor {
        neighbor_info: NeighborInfo,
    },
    RemoveNeighbor {
        neighbor_public_key: PublicKey,
    },
    SetNeighborStatus {
        neighbor_public_key: PublicKey,
        status: NeighborStatus,
    },
}


// Funder <--> Networker
// -------------------

enum FunderToNetworker {
<<<<<<< HEAD
    FundsReceived {
        source_node_public_key: PublicKey,
        amount: u64,
        message_content: Vec<u8>,
    },
    ResponseSendFunds {
        request_id: Uuid,
        status: ResponseSendFundsStatus,
    }
=======
    RequestSendMessage(RequestSendMessage),
    RespondMessageReceived(RespondMessageReceived),
    DiscardMessageReceived(DiscardMessageReceived),
    ResponseSendFunds(ResponseSendFunds),
>>>>>>> 6debd860
}


enum NetworkerToFunder {
<<<<<<< HEAD
    MessageReceived {
        source_node_public_key: PublicKey,
        message_content: Vec<u8>,
    },
    RequestSendFunds {
        request_id: Uuid,
        amount: u64,
        message_content: Vec<u8>,
        destination_node_public_key: PublicKey,
    },
=======
    MessageReceived(MessageReceived),
    ResponseSendMessage(ResponseSendMessage),
    RequestSendFunds(RequestSendFunds),
>>>>>>> 6debd860
}


// Funder to Indexer Client
// ------------------------

pub struct FriendCapacity {
    send: u128,
    recv: u128,
}


pub enum FunderToIndexerClient {
    RequestNeighborsRoute(RequestNeighborsRoutes),
}


pub enum IndexerClientToFunder {
    ResponseNeighborsRoute(ResponseNeighborsRoutes)
}

<<<<<<< HEAD
=======
#[derive(Debug, Eq, PartialEq, Clone)]
pub struct StateChainLink {
    pub previous_state_hash: IndexingProviderStateHash,
    pub new_owners_public_keys: Vec<PublicKey>,
    pub new_indexers_public_keys: Vec<PublicKey>,
    pub signatures_by_old_owners: Vec<Signature>,
}

pub struct IndexingProviderInfo {
    pub id: IndexingProviderId,
    pub state_chain_link: StateChainLink,
}

pub enum IndexingProviderStatus {
    Enabled,
    Disabled,
}

pub struct IndexingProviderLoaded {
    id: IndexingProviderId,
    state_chain_link: StateChainLink,
    status: IndexingProviderStatus,
}

>>>>>>> 6debd860
pub enum AppManagerToIndexerClient {
    AddIndexingProvider(IndexingProviderInfo),
    SetIndexingProviderStatus {
        id: IndexingProviderId,
        status: IndexingProviderStatus,
    },
    RemoveIndexingProvider {
        id: IndexingProviderId,
    },
    RequestNeighborsRoutes(RequestNeighborsRoutes),
    RequestFriendsRoutes(RequestFriendsRoutes),
}

pub enum IndexingProviderStateUpdate {
    Loaded(IndexingProviderLoaded),
    ChainLinkUpdated(IndexingProviderInfo),
}

pub enum IndexerClientToAppManager {
    IndexingProviderStateUpdate(IndexingProviderStateUpdate),
    ResponseNeighborsRoutes(ResponseNeighborsRoutes),
    ResponseFriendsRoutes(ResponseFriendsRoutes),
}

pub enum IndexerClientToDatabase {
    StoreIndexingProvider(IndexingProviderInfo),
    RemoveIndexingProvider(IndexingProviderId),
    RequestLoadIndexingProviders,
    StoreRoute {
        id: IndexingProviderId,
        route: NeighborsRoute,
    },
}

pub struct IndexingProviderInfoFromDB {
    id: IndexingProviderId,
    state_chain_link: StateChainLink,
    last_routes: Vec<NeighborsRoute>,
    status: IndexingProviderStatus,
}

pub enum DatabaseToIndexerClient {
    ResponseLoadIndexingProviders(Vec<IndexingProviderInfoFromDB>)
}

// Funder to App Manager
// ------------------------

// TODO: Not done here:
//
enum FriendStatus {
    Enabled,
    Disabled,
}

enum FriendRequestsStatus {
    Open,
    Close,
}

struct FriendLoaded {
    status: FriendStatus,
    requests_status: FriendRequestsStatus,
    wanted_remote_max_debt: u128,
    local_max_debt: u128,
    remote_max_debt: u128,
    balance: i128,
}

enum FriendEvent {
    Loaded(FriendLoaded),
    Open,
    Close,
    RequestsOpened,
    RequestsClosed,
    LocalMaxDebtChange(u128),   // Contains new local max debt
    RemoteMaxDebtChange(u128),   // Contains new local max debt
    BalanceChange(i128),        // Contains new balance
    InconsistencyError(i128),   // Contains balance required for reset
}

struct FriendStateUpdate {
    friend_public_key: PublicKey,
    event: FriendEvent,
}

enum FunderToAppManager {
<<<<<<< HEAD
    FundsReceived {
        source_node_public_key: PublicKey,
        amount: u64,
        message_content: Vec<u8>,
    },
    InvalidFriendMoveToken {
        // TODO
    },
    ResponseSendFunds {
        request_id: Uuid,
        status: ResponseSendFundsStatus,
    },
    ResponseAddFriend {
        request_id: Uuid,
        status: ResponseAddFriendStatus,
    },
    ResponseRemoveFriend {
        request_id: Uuid,
        status: ResponseRemoveFriendStatus,
    },
    ResponseSetFriendCapacity {
        request_id: Uuid,
        status: ResponseSetFriendCapacityStatus,
    },
    ResponseOpenFriend {
        request_id: Uuid,
        status: ResponseOpenFriendStatus,
    },
    ResponseCloseFriend {
        request_id: Uuid,
        status: ResponseCloseFriendStatus,
    },
    FriendsState {
        // TODO: Current state of friends.

    },
    FriendsUpdates {
        // TODO: Add some summary of information about friends and their token channels.
        // Possibly some counters?
    },
=======
    FriendStateUpdate(FriendStateUpdate),
    ResponseSendFunds(ResponseSendFunds),
>>>>>>> 6debd860
}


// App Manager to Funder
// ------------------------

pub struct FriendInfo {
    friend_public_key: PublicKey,
    wanted_remote_max_debt: u128,
}


enum AppManagerToFunder {
<<<<<<< HEAD
    RequestSendFunds {
        request_id: Uuid,
        amount: u64,
        message_content: Vec<u8>,
        destination_node_public_key: PublicKey,
    },
    RequestAddFriend {
        request_id: Uuid,
=======
    RequestSendFunds(RequestSendFunds),
    ResetFriendChannel {
>>>>>>> 6debd860
        friend_public_key: PublicKey,
    },
<<<<<<< HEAD
    RequestRemoveFriend {
        request_id: Uuid,
        friend_public_key: PublicKey,
    },
    RequestSetFriendCapacity {
        request_id: Uuid,
=======
    AddFriend {
        friend_info: FriendInfo,
    },
    RemoveFriend {
>>>>>>> 6debd860
        friend_public_key: PublicKey,
    },
<<<<<<< HEAD
    RequestOpenFriend {
        request_id: Uuid,
=======
    SetFriendStatus {
>>>>>>> 6debd860
        friend_public_key: PublicKey,
        status: FriendStatus,
        requests_status: FriendRequestsStatus,
    },
<<<<<<< HEAD
    RequestCloseFriend {
        request_id: Uuid,
=======
    SetFriendWantedRemoteMaxDebt {
>>>>>>> 6debd860
        friend_public_key: PublicKey,
        wanted_remote_max_debt: u128,
    },
}

pub enum FunderToDatabase {
    StoreFriend {
        // TODO:
    },
    RemoveFriend {
        // TODO:
    },
    RequestLoadFriends {
        // TODO:
    },
    StoreInFriendToken {
        // TODO:
    },
    StoreOutFriendToken {
        // TODO:
    },
    RequestLoadFriendToken {
        // TODO:
    },
}

pub enum DatabaseToFunder {
    ResponseLoadFriends {
        // TODO:
    },
    ResponseLoadFriendToken {
        // TODO:
    },
}

<<<<<<< HEAD
pub struct StoreNeighborInfo {
    pub neighbor_public_key: PublicKey,
    pub remote_maximum_debt: u64,
    pub maximum_channel: u32,
    pub is_enable: bool
}

pub struct MoveTokenMessage {
    pub move_token_transactions: Bytes,
    // pub move_token_old_token: TODO
    pub move_tolen_rand_nonce: RandValue,
=======
pub enum NetworkerToDatabase {
    StoreNeighbor {
        // TODO
    },
    RemoveNeighbor {
        // TODO
    },
    RequestLoadNeighbors {
        // TODO
    },
    StoreInNeighborToken {
        // TODO
    },
    StoreOutNeighborToken {
        // TODO
    },
    RequestLoadNeighborToken {
        // TODO
    },
}

pub enum DatabaseToNetworker {
    ResponseLoadNeighbors {
        // TODO
    },
    ResponseLoadNeighborToken {
        // TODO
    },
>>>>>>> 6debd860
}

pub enum NetworkerToDatabase {
    StoreNeighbor(StoreNeighborInfo),
    RemoveNeighbor {
        neighbor_public_key: PublicKey
    },
    RequestLoadNeighbors,
    StoreInNeighborToken {
        neighbor_public_key: PublicKey,
        token_channel_index: u32,
        move_token_message: MoveTokenMessage,
        remote_maximum_debt: u64,
        local_maximum_debt: u64,
        remote_pending_debt: u64,
        local_pending_debt: u64,
        balance: u64,
        local_funds_rand_nonce: Option<RandValue>,
        remote_funds_rand_nonce: Option<RandValue>,
        closed_local_requests: Vec<Uuid>,
    }
}

pub enum DatabaseToNetworker {
    ResponseLoadNeighbors,
}<|MERGE_RESOLUTION|>--- conflicted
+++ resolved
@@ -15,8 +15,6 @@
 // Helper structs
 // --------------
 
-<<<<<<< HEAD
-=======
 pub const INDEXING_PROVIDER_STATE_HASH_LEN: usize = 32;
 pub const RECEIPT_RESPONSE_HASH_LEN: usize = 32;
 pub const INDEXING_PROVIDER_ID_LEN: usize = 16;
@@ -155,8 +153,6 @@
     ChannelMessageReceived(ChannelMessageReceived),
 }
 
-
->>>>>>> 6debd860
 // Networker to Channeler
 // ----------------------
 
@@ -266,14 +262,6 @@
 // Indexer client to Networker
 // ---------------------------
 
-<<<<<<< HEAD
-=======
-#[derive(Debug, Eq, PartialEq, Clone)]
-pub struct ResponseFriendsRoutes {
-    pub routes: Vec<FriendsRouteWithCapacity>,
-}
-
->>>>>>> 6debd860
 pub enum IndexerClientToNetworker {
     RequestSendMessage(RequestSendMessage),
     ResponseFriendsRoutes(ResponseFriendsRoutes),
@@ -310,23 +298,6 @@
     // TODO: Should we use a map instead of a vector for token_channels?
 }
 
-<<<<<<< HEAD
-enum NetworkerToAppManager {
-    SendMessageRequestReceived {
-        request_id: Uuid,
-        source_node_public_key: PublicKey,
-        request_content: Vec<u8>,
-        max_response_length: u64,
-        processing_fee: u64,
-    },
-    InvalidNeighborMoveToken {
-        // TODO
-    },
-    NeighborsState {
-        // TODO: Current state of neighbors.
-=======
->>>>>>> 6debd860
-
 enum NeighborTokenChannelEventInner {
     Open,
     Close,
@@ -368,21 +339,12 @@
 }
 
 enum AppManagerToNetworker {
-<<<<<<< HEAD
-    RespondSendMessageRequest {
-        request_id: Uuid,
-        response_content: Vec<u8>,
-    },
-    DiscardSendMessageRequest {
-        request_id: Uuid,
-=======
     RequestSendMessage(RequestSendMessage),
     ResponseMessageReceived(RespondMessageReceived),
     DiscardMessageReceived(DiscardMessageReceived),
     SetNeighborWantedRemoteMaxDebt {
         neighbor_public_key: PublicKey,
         wanted_remote_max_debt: u64,
->>>>>>> 6debd860
     },
     ResetNeighborChannel {
         neighbor_public_key: PublicKey,
@@ -412,42 +374,17 @@
 // -------------------
 
 enum FunderToNetworker {
-<<<<<<< HEAD
-    FundsReceived {
-        source_node_public_key: PublicKey,
-        amount: u64,
-        message_content: Vec<u8>,
-    },
-    ResponseSendFunds {
-        request_id: Uuid,
-        status: ResponseSendFundsStatus,
-    }
-=======
     RequestSendMessage(RequestSendMessage),
     RespondMessageReceived(RespondMessageReceived),
     DiscardMessageReceived(DiscardMessageReceived),
     ResponseSendFunds(ResponseSendFunds),
->>>>>>> 6debd860
 }
 
 
 enum NetworkerToFunder {
-<<<<<<< HEAD
-    MessageReceived {
-        source_node_public_key: PublicKey,
-        message_content: Vec<u8>,
-    },
-    RequestSendFunds {
-        request_id: Uuid,
-        amount: u64,
-        message_content: Vec<u8>,
-        destination_node_public_key: PublicKey,
-    },
-=======
     MessageReceived(MessageReceived),
     ResponseSendMessage(ResponseSendMessage),
     RequestSendFunds(RequestSendFunds),
->>>>>>> 6debd860
 }
 
 
@@ -469,8 +406,6 @@
     ResponseNeighborsRoute(ResponseNeighborsRoutes)
 }
 
-<<<<<<< HEAD
-=======
 #[derive(Debug, Eq, PartialEq, Clone)]
 pub struct StateChainLink {
     pub previous_state_hash: IndexingProviderStateHash,
@@ -495,7 +430,6 @@
     status: IndexingProviderStatus,
 }
 
->>>>>>> 6debd860
 pub enum AppManagerToIndexerClient {
     AddIndexingProvider(IndexingProviderInfo),
     SetIndexingProviderStatus {
@@ -583,51 +517,8 @@
 }
 
 enum FunderToAppManager {
-<<<<<<< HEAD
-    FundsReceived {
-        source_node_public_key: PublicKey,
-        amount: u64,
-        message_content: Vec<u8>,
-    },
-    InvalidFriendMoveToken {
-        // TODO
-    },
-    ResponseSendFunds {
-        request_id: Uuid,
-        status: ResponseSendFundsStatus,
-    },
-    ResponseAddFriend {
-        request_id: Uuid,
-        status: ResponseAddFriendStatus,
-    },
-    ResponseRemoveFriend {
-        request_id: Uuid,
-        status: ResponseRemoveFriendStatus,
-    },
-    ResponseSetFriendCapacity {
-        request_id: Uuid,
-        status: ResponseSetFriendCapacityStatus,
-    },
-    ResponseOpenFriend {
-        request_id: Uuid,
-        status: ResponseOpenFriendStatus,
-    },
-    ResponseCloseFriend {
-        request_id: Uuid,
-        status: ResponseCloseFriendStatus,
-    },
-    FriendsState {
-        // TODO: Current state of friends.
-
-    },
-    FriendsUpdates {
-        // TODO: Add some summary of information about friends and their token channels.
-        // Possibly some counters?
-    },
-=======
     FriendStateUpdate(FriendStateUpdate),
     ResponseSendFunds(ResponseSendFunds),
->>>>>>> 6debd860
 }
 
 
@@ -641,52 +532,22 @@
 
 
 enum AppManagerToFunder {
-<<<<<<< HEAD
-    RequestSendFunds {
-        request_id: Uuid,
-        amount: u64,
-        message_content: Vec<u8>,
-        destination_node_public_key: PublicKey,
-    },
-    RequestAddFriend {
-        request_id: Uuid,
-=======
     RequestSendFunds(RequestSendFunds),
     ResetFriendChannel {
->>>>>>> 6debd860
         friend_public_key: PublicKey,
     },
-<<<<<<< HEAD
-    RequestRemoveFriend {
-        request_id: Uuid,
-        friend_public_key: PublicKey,
-    },
-    RequestSetFriendCapacity {
-        request_id: Uuid,
-=======
     AddFriend {
         friend_info: FriendInfo,
     },
     RemoveFriend {
->>>>>>> 6debd860
         friend_public_key: PublicKey,
     },
-<<<<<<< HEAD
-    RequestOpenFriend {
-        request_id: Uuid,
-=======
     SetFriendStatus {
->>>>>>> 6debd860
         friend_public_key: PublicKey,
         status: FriendStatus,
         requests_status: FriendRequestsStatus,
     },
-<<<<<<< HEAD
-    RequestCloseFriend {
-        request_id: Uuid,
-=======
     SetFriendWantedRemoteMaxDebt {
->>>>>>> 6debd860
         friend_public_key: PublicKey,
         wanted_remote_max_debt: u128,
     },
@@ -722,49 +583,48 @@
     },
 }
 
-<<<<<<< HEAD
-pub struct StoreNeighborInfo {
-    pub neighbor_public_key: PublicKey,
-    pub remote_maximum_debt: u64,
-    pub maximum_channel: u32,
-    pub is_enable: bool
-}
-
-pub struct MoveTokenMessage {
-    pub move_token_transactions: Bytes,
-    // pub move_token_old_token: TODO
-    pub move_tolen_rand_nonce: RandValue,
-=======
-pub enum NetworkerToDatabase {
-    StoreNeighbor {
-        // TODO
-    },
-    RemoveNeighbor {
-        // TODO
-    },
-    RequestLoadNeighbors {
-        // TODO
-    },
-    StoreInNeighborToken {
-        // TODO
-    },
-    StoreOutNeighborToken {
-        // TODO
-    },
-    RequestLoadNeighborToken {
-        // TODO
-    },
-}
-
-pub enum DatabaseToNetworker {
-    ResponseLoadNeighbors {
-        // TODO
-    },
-    ResponseLoadNeighborToken {
-        // TODO
-    },
->>>>>>> 6debd860
-}
+//<<<<<<< HEAD
+//pub struct StoreNeighborInfo {
+//    pub neighbor_public_key: PublicKey,
+//    pub remote_maximum_debt: u64,
+//    pub maximum_channel: u32,
+//    pub is_enable: bool
+//}
+//
+//pub struct MoveTokenMessage {
+//    pub move_token_transactions: Bytes,
+//    // pub move_token_old_token: TODO
+//    pub move_tolen_rand_nonce: RandValue,
+//=======
+//pub enum NetworkerToDatabase {
+//    StoreNeighbor {
+//        // TODO
+//    },
+//    RemoveNeighbor {
+//        // TODO
+//    },
+//    RequestLoadNeighbors {
+//        // TODO
+//    },
+//    StoreInNeighborToken {
+//        // TODO
+//    },
+//    StoreOutNeighborToken {
+//        // TODO
+//    },
+//    RequestLoadNeighborToken {
+//        // TODO
+//    },
+//}
+//
+//pub enum DatabaseToNetworker {
+//    ResponseLoadNeighbors {
+//        // TODO
+//    },
+//    ResponseLoadNeighborToken {
+//        // TODO
+//    },
+//}
 
 pub enum NetworkerToDatabase {
     StoreNeighbor(StoreNeighborInfo),
